--- conflicted
+++ resolved
@@ -3059,8 +3059,6 @@
 	}
 
 
-<<<<<<< HEAD
-=======
 	/**
 	 * Traverses trees of nested items passing each item to the callback.
 	 *
@@ -3204,7 +3202,6 @@
 	}
 
 
->>>>>>> 1f2e3fe6
 	/**
 	 * Sorts all elements using a callback and maintains the key association.
 	 *
