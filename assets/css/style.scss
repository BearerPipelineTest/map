--- conflicted
+++ resolved
@@ -15,13 +15,8 @@
 }
 
 header.page-header {
-<<<<<<< HEAD
-	background-color: #25a2db;
-	background-image: linear-gradient(120deg, #1b75bb, #25a2db);
-=======
 	background-color: #2091c5;
 	background-image: linear-gradient(120deg, #16629c, #2091c5);
->>>>>>> ac7564b2
 }
 
 header h1>a {
